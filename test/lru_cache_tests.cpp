#include "cache.hpp"
#include "lru_cache_policy.hpp"
#include <gtest/gtest.h>

template <typename Key, typename Value>
using lru_cache_t =
    typename caches::fixed_sized_cache<Key, Value, caches::LRUCachePolicy<Key>>;

TEST(CacheTest, SimplePut)
{
    lru_cache_t<std::string, int> cache(1);

    cache.Put("test", 666);

    EXPECT_EQ(cache.Get("test"), 666);
}

TEST(CacheTest, MissingValue)
{
    lru_cache_t<std::string, int> cache(1);

    EXPECT_THROW(cache.Get("test"), std::range_error);
}

TEST(CacheTest, KeepsAllValuesWithinCapacity)
{
    constexpr int CACHE_CAP = 50;
    const int TEST_RECORDS = 100;
    lru_cache_t<int, int> cache(CACHE_CAP);

    for (int i = 0; i < TEST_RECORDS; ++i)
    {
        cache.Put(i, i);
    }

    for (int i = 0; i < TEST_RECORDS - CACHE_CAP; ++i)
    {
        EXPECT_THROW(cache.Get(i), std::range_error);
    }

<<<<<<< HEAD
  for (int i = TEST_RECORDS - CACHE_CAP; i < TEST_RECORDS; ++i) {
      EXPECT_EQ(i, cache.Get(i));
  }
}

TEST(LRUCache, Remove_Test) {
  constexpr std::size_t TEST_SIZE = 10;
  lru_cache_t <std::string, int> fc(TEST_SIZE);

  for (std::size_t i = 0; i < TEST_SIZE; ++i) {
    fc.Put(std::to_string(i), i);
  }

  EXPECT_EQ(fc.Size(), TEST_SIZE);

  for (std::size_t i = 0; i < TEST_SIZE; ++i) {
    EXPECT_TRUE(fc.Remove(std::to_string(i)));
  }

  EXPECT_EQ(fc.Size(), 0);

  for (std::size_t i = 0; i < TEST_SIZE; ++i) {
    EXPECT_FALSE(fc.Remove(std::to_string(i)));
  }
=======
    for (int i = TEST_RECORDS - CACHE_CAP; i < TEST_RECORDS; ++i)
    {
        EXPECT_EQ(i, cache.Get(i));
    }
>>>>>>> f06ca02d
}<|MERGE_RESOLUTION|>--- conflicted
+++ resolved
@@ -38,10 +38,10 @@
         EXPECT_THROW(cache.Get(i), std::range_error);
     }
 
-<<<<<<< HEAD
-  for (int i = TEST_RECORDS - CACHE_CAP; i < TEST_RECORDS; ++i) {
-      EXPECT_EQ(i, cache.Get(i));
-  }
+    for (int i = TEST_RECORDS - CACHE_CAP; i < TEST_RECORDS; ++i)
+    {
+        EXPECT_EQ(i, cache.Get(i));
+    }
 }
 
 TEST(LRUCache, Remove_Test) {
@@ -63,10 +63,4 @@
   for (std::size_t i = 0; i < TEST_SIZE; ++i) {
     EXPECT_FALSE(fc.Remove(std::to_string(i)));
   }
-=======
-    for (int i = TEST_RECORDS - CACHE_CAP; i < TEST_RECORDS; ++i)
-    {
-        EXPECT_EQ(i, cache.Get(i));
-    }
->>>>>>> f06ca02d
 }