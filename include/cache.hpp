--- conflicted
+++ resolved
@@ -15,19 +15,6 @@
 
 // Base class for caching algorithms
 template <typename Key, typename Value, typename Policy = NoCachePolicy<Key>>
-<<<<<<< HEAD
-class fixed_sized_cache {
- public:
-  using iterator = typename std::unordered_map<Key, Value>::iterator;
-  using const_iterator =
-      typename std::unordered_map<Key, Value>::const_iterator;
-  using operation_guard = typename std::lock_guard<std::mutex>;
-
-  explicit fixed_sized_cache(size_t max_size, const Policy& policy = Policy())
-      : max_cache_size{max_size}, cache_policy(policy) {
-    if (max_cache_size == 0) {
-      max_cache_size = std::numeric_limits<size_t>::max();
-=======
 class fixed_sized_cache
 {
   public:
@@ -47,7 +34,6 @@
         {
             max_cache_size = std::numeric_limits<size_t>::max();
         }
->>>>>>> f06ca02d
     }
 
     ~fixed_sized_cache()
@@ -93,6 +79,8 @@
         return elem_it->second;
     }
 
+  size_t Size() const {
+    operation_guard{safe_op};
     bool Cached(const Key &key) const
     {
         operation_guard lock{safe_op};
@@ -105,34 +93,6 @@
 
         return cache_items_map.size();
     }
-
-    void Clear()
-    {
-        operation_guard lock{safe_op};
-
-        for (auto it = begin(); it != end(); ++it)
-        {
-            cache_policy.Erase(it->first);
-            OnEraseCallback(it->first, it->second);
-        }
-        cache_items_map.clear();
-    }
-
-    typename std::unordered_map<Key, Value>::const_iterator begin() const
-    {
-        return cache_items_map.begin();
-    }
-<<<<<<< HEAD
-    cache_policy.Touch(key);
-
-    return elem_it->second;
-  }
-
-  size_t Size() const {
-    operation_guard{safe_op};
-
-    return cache_items_map.size();
-  }
 
   /**
    * Remove an element specified by key
@@ -158,27 +118,22 @@
     cache_policy.Insert(key);
     cache_items_map.emplace(std::make_pair(key, value));
   }
+    void Clear()
+    {
+        operation_guard lock{safe_op};
 
-  void Erase(const Key& key) {
-    cache_policy.Erase(key);
-    cache_items_map.erase(key);
-  }
+        for (auto it = begin(); it != end(); ++it)
+        {
+            cache_policy.Erase(it->first);
+            OnEraseCallback(it->first, it->second);
+        }
+        cache_items_map.clear();
+    }
 
-  void Update(const Key& key, const Value& value) {
-    cache_policy.Touch(key);
-    cache_items_map[key] = value;
-  }
-
-  const_iterator FindElem(const Key& key) const {
-    return cache_items_map.find(key);
-  }
-
- private:
-  std::unordered_map<Key, Value> cache_items_map;
-  mutable Policy cache_policy;
-  mutable std::mutex safe_op;
-  size_t max_cache_size;
-=======
+    typename std::unordered_map<Key, Value>::const_iterator begin() const
+    {
+        return cache_items_map.begin();
+    }
 
     typename std::unordered_map<Key, Value>::const_iterator end() const
     {
@@ -218,7 +173,6 @@
     mutable std::mutex safe_op;
     size_t max_cache_size;
     Callback OnEraseCallback;
->>>>>>> f06ca02d
 };
 }
 
